import { NextResponse } from 'next/server';

export async function POST(request: Request) {
  try {
    const body = await request.json();
    const { fid, type, message, timestamp, notificationToken, notificationUrl } = body;

    console.log("=== Milestone Notification Request ===");
    console.log("Request data:", { fid, type, message, timestamp });

    if (!fid) {
      console.log("❌ No FID provided");
      return NextResponse.json({ error: 'FID is required' }, { status: 400 });
    }

<<<<<<< HEAD
    if (!notificationToken || !notificationUrl) {
      console.log("❌ Missing notification details");
      return NextResponse.json({ error: 'Notification details are required' }, { status: 400 });
    }

    // Get user consent
    const consent = await getUserConsent(fid.toString());
    console.log("Current consent status:", consent);

    // Store consent for the notification type
    console.log("Storing consent for notification type:", type);
    await updateUserConsent(fid.toString(), type, {
      type,
      message,
      timestamp,
      notificationToken,
      notificationUrl
    });

    // Send notification using Neynar API
=======
    // Send notification using Neynar API (example, update as needed)
>>>>>>> 1dc1ef32
    console.log("Sending notification via Neynar API");
    const response = await fetch('https://api.neynar.com/v2/farcaster/frame/notify', {
      method: 'POST',
      headers: {
        'Content-Type': 'application/json',
        'api_key': process.env.NEYNAR_API_KEY || '',
      },
      body: JSON.stringify({
<<<<<<< HEAD
        notification_token: notificationToken,
        notification_url: notificationUrl,
        message,
=======
        message: isWelcome 
          ? "Welcome to Sun Cycle Age! Track your journey around the sun and receive milestone notifications."
          : `Congratulations! You've completed ${milestone} rotations around the sun. Keep shining!`,
>>>>>>> 1dc1ef32
      }),
    });

    return NextResponse.json({ success: true });
  } catch (error) {
    return NextResponse.json({ error: 'Failed to send notification', details: String(error) }, { status: 500 });
  }
} <|MERGE_RESOLUTION|>--- conflicted
+++ resolved
@@ -3,40 +3,17 @@
 export async function POST(request: Request) {
   try {
     const body = await request.json();
-    const { fid, type, message, timestamp, notificationToken, notificationUrl } = body;
+    const { fid, milestone, days, isWelcome, forceWelcome } = body;
 
     console.log("=== Milestone Notification Request ===");
-    console.log("Request data:", { fid, type, message, timestamp });
+    console.log("Request data:", { fid, milestone, days, isWelcome, forceWelcome });
 
     if (!fid) {
       console.log("❌ No FID provided");
       return NextResponse.json({ error: 'FID is required' }, { status: 400 });
     }
 
-<<<<<<< HEAD
-    if (!notificationToken || !notificationUrl) {
-      console.log("❌ Missing notification details");
-      return NextResponse.json({ error: 'Notification details are required' }, { status: 400 });
-    }
-
-    // Get user consent
-    const consent = await getUserConsent(fid.toString());
-    console.log("Current consent status:", consent);
-
-    // Store consent for the notification type
-    console.log("Storing consent for notification type:", type);
-    await updateUserConsent(fid.toString(), type, {
-      type,
-      message,
-      timestamp,
-      notificationToken,
-      notificationUrl
-    });
-
-    // Send notification using Neynar API
-=======
     // Send notification using Neynar API (example, update as needed)
->>>>>>> 1dc1ef32
     console.log("Sending notification via Neynar API");
     const response = await fetch('https://api.neynar.com/v2/farcaster/frame/notify', {
       method: 'POST',
@@ -45,15 +22,9 @@
         'api_key': process.env.NEYNAR_API_KEY || '',
       },
       body: JSON.stringify({
-<<<<<<< HEAD
-        notification_token: notificationToken,
-        notification_url: notificationUrl,
-        message,
-=======
         message: isWelcome 
           ? "Welcome to Sun Cycle Age! Track your journey around the sun and receive milestone notifications."
           : `Congratulations! You've completed ${milestone} rotations around the sun. Keep shining!`,
->>>>>>> 1dc1ef32
       }),
     });
 
