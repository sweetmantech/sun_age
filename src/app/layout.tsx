/* eslint-disable @typescript-eslint/no-unused-vars */
import "~/app/globals.css";
import type { Metadata } from "next";
import { ThemeProviderClient } from "~/components/providers/theme-provider-client";
import { ThemeToggle } from "~/components/ui/theme-toggle";
import { CosmicBackground } from "~/components/ui/cosmic-background";
import { PROJECT_TITLE, PROJECT_DESCRIPTION } from "../lib/constants";
import { Providers } from "~/app/providers";
import { NavActions } from "~/components/nav-actions";
import { SidebarInset, SidebarProvider } from "~/components/ui/sidebar";
import { PinMiniAppButton } from "~/components/ui/pin-mini-app-button";
import { Info } from "lucide-react";
import { Tooltip, TooltipTrigger, TooltipContent, TooltipProvider } from "~/components/ui/tooltip";
import { Dialog, DialogTrigger, DialogContent, DialogTitle } from "~/components/ui/dialog";
import { VisuallyHidden } from '@radix-ui/react-visually-hidden';
import Header from "../components/SunCycleAge/Header";

const appUrl =
  process.env.NEXT_PUBLIC_URL ||
  `https://${process.env.VERCEL_PROJECT_PRODUCTION_URL}`;

export const metadata: Metadata = {
  title: PROJECT_TITLE,
  description: PROJECT_DESCRIPTION,
  metadataBase: new URL(appUrl),
  alternates: {
    canonical: "/",
    languages: {
      "en-US": "/en-US",
    },
  },
  icons: {
    icon: [
      { url: "/favicon.ico" },
      { url: "/icon.png", type: "image/png" },
    ],
    apple: [
      { url: "/apple-touch-icon.png" },
    ],
    other: [
      {
        rel: "mask-icon",
        url: "/safari-pinned-tab.svg",
        color: "#ffd700",
      },
    ],
  },
  manifest: "/site.webmanifest",
  openGraph: {
    title: "Solara",
    siteName: "Solara",
    images: [
      {
        url: "https://sun-age.vercel.app/suncycles_og.png",
        width: 1200,
        height: 630,
        type: "image/png",
      },
    ],
  },
  twitter: {
    card: "summary_large_image",
    images: ["https://sun-age.vercel.app/suncycles_og.png"],
  },
};

export const viewport = {
  themeColor: [
    { media: "(prefers-color-scheme: light)", color: "#ffd700" },
    { media: "(prefers-color-scheme: dark)", color: "#1a1a2e" },
  ],
};

export default async function RootLayout({
  children,
}: Readonly<{
  children: React.ReactNode;
}>) {
  // Get today's date formatted as MM.DD.YYYY
  const today = new Date();
  const formattedDate = today.toLocaleDateString("en-US", {
    year: "numeric",
    month: "2-digit",
    day: "2-digit",
  }).replace(/\//g, ".");
  return (
    <html lang="en" suppressHydrationWarning>
      <body>
        {/* Skip to content link */}
        <a href="#main-content" className="skip-link absolute left-2 top-2 z-50 bg-white text-gray-800 px-4 py-2 rounded focus:block focus:outline-none focus:ring-2 focus:ring-blue-400 sr-only focus:not-sr-only">Skip to content</a>
        <ThemeProviderClient>
          <Providers>
            {/* Light mode: solid background. Dark mode: gradient. */}
            <div className="pointer-events-none fixed inset-0 z-0 dark:hidden" style={{ background: '#ffffff' }} />
            {/* Light mode: noise texture overlay */}
            <div className="pointer-events-none fixed inset-0 z-10 opacity-20 mix-blend-soft-light dark:hidden" aria-hidden="true" style={{ backgroundImage: "url('/noise.png')" }} />
            <div className="pointer-events-none fixed inset-0 z-0 hidden dark:block" style={{ background: "linear-gradient(180deg, #23232a 0%, #18181c 100%)" }} />
            <CosmicBackground />
            {/* Floating Theme Toggle and Pin in top-right */}
            <div className="fixed top-4 left-4 z-50 flex gap-2 items-center">
              <Dialog>
                <DialogTrigger asChild>
                  <button
                    type="button"
                    aria-label="About Solara"
                    className="p-2 border border-gray-200 dark:border-gray-700 bg-white/80 dark:bg-gray-900/80 shadow transition-colors focus-visible:outline focus-visible:outline-2 focus-visible:outline-blue-400 dark:focus-visible:outline-blue-300 text-gray-500 dark:text-gray-400 rounded-none"
                  >
                    <Info className="w-5 h-5" />
                  </button>
                </DialogTrigger>
                <DialogContent className="max-w-md w-full border border-gray-400 bg-[rgba(255,252,242,0.3)] dark:bg-[rgba(24,24,28,0.3)] p-6 rounded-none shadow-md backdrop-blur-sm" style={{ boxShadow: '0 4px 24px 0 rgba(0,0,0,0.08)' }}>
                  <DialogTitle className="sr-only">About Solara</DialogTitle>
                  <div className="text-4xl font-serif font-light text-gray-700 dark:text-gray-100 uppercase tracking-[0.18em] mb-1 leading-tight text-center">Solara</div>
                  <div className="text-xs font-semibold uppercase tracking-[0.22em] text-gray-500 dark:text-gray-300 mb-4 leading-tight text-center" style={{ letterSpacing: '0.18em' }}>
                    Measure your solar self
                  </div>
                  <div className="text-base text-gray-800 dark:text-gray-200 font-sans leading-normal mb-4 text-left">
                    Solara measures your existence through rotations around our star SOL. One day = one rotation.<br /><br />
                    Enter your birth date to see how many solar rotations (days) you have completed. Bookmark your current rotation and track when your next solar milestone appears. More features coming soon.<br /><br />
                    Embrace your inner warmth and let SOL in. <span role="img" aria-label="sun">🌞</span>
                  </div>
                </DialogContent>
              </Dialog>
            </div>
            <div className="fixed top-4 right-4 z-50 flex gap-2 items-center">
              <ThemeToggle />
              <PinMiniAppButton />
            </div>
            {/* App header */}
            <Header formattedDate={formattedDate} />
            {/* Main content and footer, flex column, sticky footer */}
            <div className="min-h-screen flex flex-col bg-white dark:bg-black/60">
<<<<<<< HEAD
              <main id="main-content" className="flex-1 flex flex-col">{children}</main>
=======
              <main className="flex-1 flex flex-col justify-between min-h-screen">{children}</main>
>>>>>>> 1dc1ef32
            </div>
            {/* Footer is handled in SunCycleAge.tsx */}
          </Providers>
        </ThemeProviderClient>
      </body>
    </html>
  );
}<|MERGE_RESOLUTION|>--- conflicted
+++ resolved
@@ -130,11 +130,7 @@
             <Header formattedDate={formattedDate} />
             {/* Main content and footer, flex column, sticky footer */}
             <div className="min-h-screen flex flex-col bg-white dark:bg-black/60">
-<<<<<<< HEAD
-              <main id="main-content" className="flex-1 flex flex-col">{children}</main>
-=======
-              <main className="flex-1 flex flex-col justify-between min-h-screen">{children}</main>
->>>>>>> 1dc1ef32
+              <main id="main-content" className="flex-1 flex flex-col justify-between min-h-screen">{children}</main>
             </div>
             {/* Footer is handled in SunCycleAge.tsx */}
           </Providers>
