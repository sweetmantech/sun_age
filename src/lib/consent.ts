<<<<<<< HEAD
import { createClient } from '~/utils/supabase/client';

export interface UserConsent {
  fid: string;
  consent_date: string;
  consent_type: 'welcome' | 'milestone';
  notification_details?: {
    type: 'welcome' | 'milestone';
    message: string;
    timestamp: string;
    notificationToken?: string;
    notificationUrl?: string;
  };
}

export async function getUserConsent(fid: string): Promise<UserConsent | null> {
  console.log('Fetching consent for FID:', fid);
  const supabase = createClient();
  
  const { data, error } = await supabase
    .from('user_consent')
    .select('*')
    .eq('fid', fid)
    .order('consent_date', { ascending: false })
    .limit(1)
    .single();

  if (error) {
    console.error('Error fetching user consent:', error);
    return null;
  }

  console.log('Found consent data:', data);
  return data;
}

export async function updateUserConsent(
  fid: string,
  consentType: 'welcome' | 'milestone',
  notificationDetails?: {
    type: 'welcome' | 'milestone';
    message: string;
    timestamp: string;
    notificationToken?: string;
    notificationUrl?: string;
  }
): Promise<boolean> {
  console.log('Updating consent for FID:', fid, 'Type:', consentType);
  const supabase = createClient();
  
  const consentData = {
    fid,
    consent_date: new Date().toISOString(),
    consent_type: consentType,
    notification_details: notificationDetails
  };

  console.log('Storing consent data:', consentData);

  const { error } = await supabase
    .from('user_consent')
    .insert([consentData]);

  if (error) {
    console.error('Error storing user consent:', error);
    return false;
  }

  console.log('Successfully stored consent data');
  return true;
}

export async function revokeUserConsent(fid: string): Promise<boolean> {
  console.log('Revoking consent for FID:', fid);
  const supabase = createClient();
  
  const { error } = await supabase
    .from('user_consent')
    .delete()
    .eq('fid', fid);

  if (error) {
    console.error('Error revoking user consent:', error);
    return false;
  }

  console.log('Successfully revoked consent');
  return true;
} 
=======
// Consent logic is deprecated; all functions are now commented out.
// import { createClient } from '~/utils/supabase/client';

// export interface UserConsent {
//   fid: string;
//   hasConsented: boolean;
//   consentDate: string;
//   notificationToken?: string;
//   notificationUrl?: string;
// }

// export async function getUserConsent(fid: string): Promise<UserConsent | null> {
//   return null;
// }

// export async function updateUserConsent(
//   fid: string,
//   hasConsented: boolean,
//   notificationDetails?: { token: string; url: string }
// ): Promise<boolean> {
//   return false;
// }

// export async function revokeUserConsent(fid: string): Promise<boolean> {
//   return false;
// } 
>>>>>>> 1dc1ef32
<|MERGE_RESOLUTION|>--- conflicted
+++ resolved
@@ -1,94 +1,3 @@
-<<<<<<< HEAD
-import { createClient } from '~/utils/supabase/client';
-
-export interface UserConsent {
-  fid: string;
-  consent_date: string;
-  consent_type: 'welcome' | 'milestone';
-  notification_details?: {
-    type: 'welcome' | 'milestone';
-    message: string;
-    timestamp: string;
-    notificationToken?: string;
-    notificationUrl?: string;
-  };
-}
-
-export async function getUserConsent(fid: string): Promise<UserConsent | null> {
-  console.log('Fetching consent for FID:', fid);
-  const supabase = createClient();
-  
-  const { data, error } = await supabase
-    .from('user_consent')
-    .select('*')
-    .eq('fid', fid)
-    .order('consent_date', { ascending: false })
-    .limit(1)
-    .single();
-
-  if (error) {
-    console.error('Error fetching user consent:', error);
-    return null;
-  }
-
-  console.log('Found consent data:', data);
-  return data;
-}
-
-export async function updateUserConsent(
-  fid: string,
-  consentType: 'welcome' | 'milestone',
-  notificationDetails?: {
-    type: 'welcome' | 'milestone';
-    message: string;
-    timestamp: string;
-    notificationToken?: string;
-    notificationUrl?: string;
-  }
-): Promise<boolean> {
-  console.log('Updating consent for FID:', fid, 'Type:', consentType);
-  const supabase = createClient();
-  
-  const consentData = {
-    fid,
-    consent_date: new Date().toISOString(),
-    consent_type: consentType,
-    notification_details: notificationDetails
-  };
-
-  console.log('Storing consent data:', consentData);
-
-  const { error } = await supabase
-    .from('user_consent')
-    .insert([consentData]);
-
-  if (error) {
-    console.error('Error storing user consent:', error);
-    return false;
-  }
-
-  console.log('Successfully stored consent data');
-  return true;
-}
-
-export async function revokeUserConsent(fid: string): Promise<boolean> {
-  console.log('Revoking consent for FID:', fid);
-  const supabase = createClient();
-  
-  const { error } = await supabase
-    .from('user_consent')
-    .delete()
-    .eq('fid', fid);
-
-  if (error) {
-    console.error('Error revoking user consent:', error);
-    return false;
-  }
-
-  console.log('Successfully revoked consent');
-  return true;
-} 
-=======
 // Consent logic is deprecated; all functions are now commented out.
 // import { createClient } from '~/utils/supabase/client';
 
@@ -114,5 +23,4 @@
 
 // export async function revokeUserConsent(fid: string): Promise<boolean> {
 //   return false;
-// } 
->>>>>>> 1dc1ef32
+// } 