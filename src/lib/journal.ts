--- conflicted
+++ resolved
@@ -97,14 +97,6 @@
   const finalUserFid = userFid || entry.user_fid;
   const result = await shareJournalEntry(entry.id, finalUserFid, sdk, isInFrame);
   
-  // Trigger notification for first entry claim
-<<<<<<< HEAD
-  await maybeSendFirstEntryClaimNotification({
-    userFid: finalUserFid,
-    entryId: entry.id,
-    shareId: result.shareId
-  });
-  
   // Get the latest bot affirmation post to reference
   const botPost = await getLatestBotPost('journal_affirmation');
   
@@ -142,16 +134,6 @@
       `https://warpcast.com/~/compose?text=${encodeURIComponent(fallbackText)}&embeds=${encodeURIComponent(ogImageUrl)},${encodeURIComponent(miniAppUrl)}`,
       "_blank"
     );
-=======
-  try {
-    await fetch('/api/journal/claim', {
-      method: 'POST',
-      headers: { 'Content-Type': 'application/json' },
-      body: JSON.stringify({ userFid: finalUserFid })
-    });
-  } catch (error) {
-    console.error('[composeAndShareEntry] Failed to trigger claim notification:', error);
->>>>>>> 6755998c
   }
 
   return result;
