import { useCallback, useEffect, useState } from "react";
import sdk from "@farcaster/frame-sdk";
import type { FrameContext } from "@farcaster/frame-core/src/context";
// import { updateUserConsent } from "~/lib/consent";

export function useFrameSDK() {
  const [isSDKLoaded, setIsSDKLoaded] = useState(false);
  const [isInFrame, setIsInFrame] = useState(false);
  const [context, setContext] = useState<FrameContext>();
  const [isFramePinned, setIsFramePinned] = useState(false);
  const [loading, setLoading] = useState(false);

  useEffect(() => {
    const load = async () => {
      if (typeof window === "undefined") return;
      
      try {
        await sdk.actions.ready({ disableNativeGestures: true });
        setIsSDKLoaded(true);

        const frameSDK = (window as any).frameSDK;
        if (!frameSDK) {
          console.log("No frameSDK found in window");
          return;
        }

        setIsInFrame(true);
        
        const frameContext = await frameSDK.context;
        if (!frameContext) {
          console.log("No frameContext from Farcaster");
          return;
        }

        console.log("Frame Context:", {
          hasUser: !!frameContext.user,
          fid: frameContext.user?.fid,
          username: frameContext.user?.username,
          added: frameContext.client.added
        });

        setContext(frameContext);
        setIsFramePinned(frameContext.client.added);

        // Set up event listeners
        frameSDK.on("frameAdded", async () => {
          console.log("Frame added");
          setIsFramePinned(true);
          
<<<<<<< HEAD
          if (frameContext.user?.fid) {
            console.log("Attempting to store FID...");
            
            try {
              // Use updateUserConsent to store the FID and notification details
              await updateUserConsent(
                frameContext.user.fid.toString(),
                'welcome',
                {
                  type: 'welcome',
                  message: 'Welcome to Sun Cycle Age! Track your journey around the sun.',
                  timestamp: new Date().toISOString(),
                  notificationToken: notificationDetails?.token,
                  notificationUrl: notificationDetails?.url
                }
              );
              console.log("Successfully stored FID and notification details");
              if (notificationDetails) {
                setNotificationDetails(notificationDetails);
              }
            } catch (error) {
              console.error("Error storing FID:", error);
            }
          } else {
            console.log("❌ No FID available in frame context");
          }
          console.log("=== End Frame Added Event ===");
        });

        frameSDK.on("frameAddRejected", ({ reason }) => {
          setLastEvent(`frameAddRejected, reason ${reason}`);
=======
          // if (frameContext.user?.fid) {
          //   console.log("Storing FID:", frameContext.user.fid);
          //   try {
          //     await updateUserConsent(
          //       frameContext.user.fid.toString(),
          //       true,
          //       undefined
          //     );
          //     console.log("Successfully stored FID");
          //   } catch (error) {
          //     console.error("Error storing FID:", error);
          //   }
          // }
>>>>>>> 1dc1ef32
        });

        frameSDK.on("frameRemoved", () => {
          console.log("Frame removed");
          setIsFramePinned(false);
<<<<<<< HEAD
          setNotificationDetails(null);
          // Revoke consent when frame is removed
          if (frameContext.user?.fid) {
            revokeUserConsent(frameContext.user.fid.toString());
          }
        });

        frameSDK.on("notificationsEnabled", ({ notificationDetails }) => {
          setLastEvent("notificationsEnabled");
          setNotificationDetails(notificationDetails);
        });

        frameSDK.on("notificationsDisabled", () => {
          setLastEvent("notificationsDisabled");
          setNotificationDetails(null);
=======
>>>>>>> 1dc1ef32
        });
      } catch (error) {
        console.error("Error setting up SDK:", error);
        setIsSDKLoaded(false);
      }
    };

    if (!isSDKLoaded) {
      load();
    }
  }, [isSDKLoaded]);

  const pinFrame = useCallback(async () => {
    try {
      setLoading(true);
      const result = await sdk.actions.addFrame();
      console.log("Frame pin result:", result);
      setIsFramePinned(true);
    } catch (error) {
      console.error("Error pinning frame:", error);
    } finally {
      setLoading(false);
    }
  }, []);

  return {
    context,
    pinFrame,
    isFramePinned,
    sdk,
    isSDKLoaded,
    isInFrame,
<<<<<<< HEAD
=======
    loading
>>>>>>> 1dc1ef32
  };
}<|MERGE_RESOLUTION|>--- conflicted
+++ resolved
@@ -47,39 +47,6 @@
           console.log("Frame added");
           setIsFramePinned(true);
           
-<<<<<<< HEAD
-          if (frameContext.user?.fid) {
-            console.log("Attempting to store FID...");
-            
-            try {
-              // Use updateUserConsent to store the FID and notification details
-              await updateUserConsent(
-                frameContext.user.fid.toString(),
-                'welcome',
-                {
-                  type: 'welcome',
-                  message: 'Welcome to Sun Cycle Age! Track your journey around the sun.',
-                  timestamp: new Date().toISOString(),
-                  notificationToken: notificationDetails?.token,
-                  notificationUrl: notificationDetails?.url
-                }
-              );
-              console.log("Successfully stored FID and notification details");
-              if (notificationDetails) {
-                setNotificationDetails(notificationDetails);
-              }
-            } catch (error) {
-              console.error("Error storing FID:", error);
-            }
-          } else {
-            console.log("❌ No FID available in frame context");
-          }
-          console.log("=== End Frame Added Event ===");
-        });
-
-        frameSDK.on("frameAddRejected", ({ reason }) => {
-          setLastEvent(`frameAddRejected, reason ${reason}`);
-=======
           // if (frameContext.user?.fid) {
           //   console.log("Storing FID:", frameContext.user.fid);
           //   try {
@@ -93,30 +60,11 @@
           //     console.error("Error storing FID:", error);
           //   }
           // }
->>>>>>> 1dc1ef32
         });
 
         frameSDK.on("frameRemoved", () => {
           console.log("Frame removed");
           setIsFramePinned(false);
-<<<<<<< HEAD
-          setNotificationDetails(null);
-          // Revoke consent when frame is removed
-          if (frameContext.user?.fid) {
-            revokeUserConsent(frameContext.user.fid.toString());
-          }
-        });
-
-        frameSDK.on("notificationsEnabled", ({ notificationDetails }) => {
-          setLastEvent("notificationsEnabled");
-          setNotificationDetails(notificationDetails);
-        });
-
-        frameSDK.on("notificationsDisabled", () => {
-          setLastEvent("notificationsDisabled");
-          setNotificationDetails(null);
-=======
->>>>>>> 1dc1ef32
         });
       } catch (error) {
         console.error("Error setting up SDK:", error);
@@ -149,9 +97,6 @@
     sdk,
     isSDKLoaded,
     isInFrame,
-<<<<<<< HEAD
-=======
     loading
->>>>>>> 1dc1ef32
   };
 }